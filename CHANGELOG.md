--- conflicted
+++ resolved
@@ -1,6 +1,5 @@
 # Changelog
 
-<<<<<<< HEAD
 ## [Latest](https://github.com/cortex-lab/matlab-ci/commits/master) [2.0.0]
 ### Added
 
@@ -12,9 +11,6 @@
  - force flag for badge API
  - function for converting string to bool in robust way
  - function for saving test records
-=======
-## [Latest](https://github.com/cortex-lab/matlab-ci/commits/master) [1.2.0]
->>>>>>> 04c91f78
 
  
 ### Modified
@@ -49,11 +45,7 @@
 - suppress warnings about shadowing builtins in runAllTests
 - run tests in subfolders
 - filter out performance tests
-<<<<<<< HEAD
-- skip tests for commits to branches named 'documentation'
-=======
 - skip checks for commits to branches named 'documentation'
->>>>>>> master
 
 ## [1.0.0]
 ### Added
