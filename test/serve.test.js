const fs = require('fs');
const cp = require('child_process');
const events = require('events');
const path = require('path');
const nock = require('nock');  // for mocking outbound requests
const request = require('supertest');  // for mocking inbound requests
const sinon = require('sinon');  // for mocking local modules
const expect = require('chai').expect;
const assert = require('chai').assert;
const appAuth = require("@octokit/auth-app");

const APIError = require('../lib').APIError;
<<<<<<< HEAD
const { updateStatus, setAccessToken, eventCallback, srv, fetchCommit, buildRoutine} = require('../serve');
=======
const { updateStatus, setAccessToken, eventCallback, srv, prepareEnv, runTests, fetchCommit} =
   require('../serve');
>>>>>>> a95c0f01
const queue = require('../lib').queue;
const config = require('../config/config').settings;
const { stdErr, token } = require('./fixtures/static');

const APP_ID = process.env.GITHUB_APP_IDENTIFIER;
const ENDPOINT = 'logs';  // The URL endpoint for fetching status check details
const SHA = 'cabe27e5c8b8cb7cdc4e152f1cf013a89adc7a71'

/**
 * This fixture ensures the `token` variable is not null.
 * Must be called before any other nock fixtures or else they will be reset.
 */
async function setToken() {
   const scope = nock('https://api.github.com');
   scope.get(`/repos/${process.env.REPO_OWNER}/${process.env.REPO_NAME}/installation`)
        .reply(201, {id: APP_ID});
   scope.post(`/app/installations/${APP_ID}/access_tokens`)
        .reply(201, {
           token: '#t0k3N',
           permissions: {
              checks: "write",
              metadata: "read",
              contents: "read"
           },
        });
   await setAccessToken();
   nock.cleanAll()
}

/**
* This fixture injects the default null token via setAccessToken.
*/
async function resetToken() {
   const token_default = {'tokenType': null};
   const sandbox = sinon.createSandbox({
      useFakeTimers: {
        now: new Date(3000, 1, 1, 0, 0)
    }})
   sandbox.stub(appAuth, 'createAppAuth').returns(async () => token_default);
   try { await setAccessToken(); } catch (_) {}
   sandbox.restore();
}

/**
* This fixture injects the default null token via setAccessToken.
*/
async function mockToken(sandbox) {
   await setToken();  // Ensure App id set
   const token = {token: '#t0k3N'};
   return (sandbox || sinon).stub(appAuth, 'createAppAuth').returns(async () => token);
}


/**
 * This tests 'setAccessToken' which handles the app authentication.
 */
describe('setAccessToken', () => {
   var scope;  // Our server mock
   var clock;  // Our clock mock for replicable JWT
   const expiry = new Date(); // Date of token expiry

   before(async function () {
      expiry.setTime(expiry.getTime() + 60e3);  // 60s in the future
      // https://runkit.com/gr2m/reproducable-jwt
      clock = sinon.useFakeTimers({
         now: 0,
         toFake: ['Date']
      });
   });

   beforeEach(async function() {
      await resetToken();
      scope = nock('https://api.github.com', {
         reqheaders: {
            accept: 'application/vnd.github.machine-man-preview+json',
         }
      });
   });

   it('test setAccessToken', (done) => {
      scope.get(`/repos/${process.env.REPO_OWNER}/${process.env.REPO_NAME}/installation`)
           .matchHeader('authorization', `bearer ${token}`)
           .reply(201, {id: APP_ID});
      scope.post(`/app/installations/${APP_ID}/access_tokens`)
           .matchHeader('authorization', `bearer ${token}`)
           .reply(201, {
              token: '#t0k3N',
              permissions: {
                 checks: "write",
                 metadata: "read",
                 contents: "read"
              },
           });

      setAccessToken().then(function () {
         scope.done();
         done();
      });
   });

   it('test install ID cached', (done) => {
      // In this test we check that once the install ID is retrieved the app authentication is
      // skipped (only to re-auth as installation).
      scope.get(`/repos/${process.env.REPO_OWNER}/${process.env.REPO_NAME}/installation`)
           .matchHeader('authorization', `bearer ${token}`)
           .reply(201, {id: APP_ID})
      scope.post(`/app/installations/${APP_ID}/access_tokens`)
           .once()  // Should be called once
           .matchHeader('authorization', `bearer ${token}`)
           .reply(201, {
              token: '#t0k3N',
              expires_at: expiry.toISOString(),  // expires in 60s
              permissions: {
                 checks: "write",
                 metadata: "read",
                 contents: "read"
              },
           });

      setAccessToken().then(async function () {
         await setAccessToken();
         scope.done();
         done();
      });
   });

   it('test token cached', (done) => {
      // In this test we restore the clocks and ignore the JWT token, instead we test that a new
      // token is not requested so long as the token hasn't expired
      clock.restore();
      scope.get(`/repos/${process.env.REPO_OWNER}/${process.env.REPO_NAME}/installation`)
           .reply(201, {id: APP_ID});
      scope.post(`/app/installations/${APP_ID}/access_tokens`)
           .reply(201, {
              token: '#t0k3N',
              expires_at: expiry.toISOString(),
              permissions: {
                 checks: "write",
                 metadata: "read",
                 contents: "read"
              },
           });

      setAccessToken().then(async function () {
         await setAccessToken();
         scope.done();
         done();
      });
   });

<<<<<<< HEAD
   after(function(done) {
=======
   afterEach(() => {
      nock.cleanAll();
   });

   after(async function() {
>>>>>>> a95c0f01
      clock.restore();
      resetToken().then(done);
   })
});


/**
 * This tests 'updateStatus' which handles updating the GitHub statues.
 */
describe('updateStatus', () => {
   var scope;  // Our server mock
   var spy;  // A spy for authentication
   var data;  // Some job data to update the status with

   beforeEach(async function() {
      // Mock for App.installationAccessToken
      scope = nock('https://api.github.com', {
         reqheaders: {
            accept: 'application/vnd.github.machine-man-preview+json',
         }
      });
      spy = await mockToken();
      data = {
         sha: SHA,
         owner: 'okonkwe',
         repo: 'borneo-function',
         status: 'success',
         description: ''
      };
   });

   afterEach(() => {
      nock.cleanAll();
   });

   it('updateStatus should post to given endpoint', (done) => {
      scope.post(`/repos/${data['owner']}/${data['repo']}/statuses/${data['sha']}`).reply(201);
      updateStatus(data).then(() => {
         expect(spy.calledOnce).true;
         scope.done();
         done();
      });
   });

   it('updateStatus should contain the correct data', (done) => {
      data.base = 'dcb375f0';
      data.description = 'Lorem ipsum '.repeat(13);  // Check max char
      data.context = 'ci/test';
      const uri = `/repos/${data['owner']}/${data['repo']}/statuses/${data['sha']}`;
      const url = `${process.env.WEBHOOK_PROXY_URL}/${ENDPOINT}/${data.sha}`;
      const requestBodyMatcher = (body) => {
         return body.state === data.status &&
                body.target_url === url + `/?module=${data['repo']}` &&
                body.description.length <= 140 &&
                body.context === data.context;
      };
      scope.post(uri, requestBodyMatcher)
           .matchHeader('authorization', 'token #t0k3N')
           .reply(201);

     // Run
      updateStatus(data, url).then(() => {
         expect(spy.calledOnce).true;
         scope.done();
         done();
      });
   });

   it('updateStatus should validate SHA', () => {
      return updateStatus({sha: null}).catch(err => {
         expect(err).to.be.instanceOf(ReferenceError);
         expect(err).to.have.property('message', 'undefined or invalid sha');
         expect(spy.called).false;
      });
   });

   it('updateStatus should validate status', () => {
      return updateStatus({status: 'working', sha: SHA}).catch(err => {
         expect(err).to.be.instanceOf(APIError);
         expect(err.message).to.contain('status');
         expect(spy.called).false;
      });
   });

   afterEach(function() {
      spy.restore();
   });
});


/**
 * This tests the main event callback, called when a check request comes in.  We expect the
 * callback to check whether the event is configured in the settings and if so, should update the
 * check status to pending for each context, and add each job to the queue.
 */
describe('Github event handler callback', () => {
   var scope;  // Our server mock
   var evt;  // A payload event loaded from fixtures
   var sandbox;  // Sandbox for spying on queue

   before(function () {
      scope = nock('https://api.github.com', {
         reqheaders: {
            accept: 'application/vnd.github.machine-man-preview+json',
         }
      });
   });

   beforeEach(async function () {
      queue.process(async (_job, _done) => {})  // nop
      sandbox = sinon.createSandbox()
      await mockToken(sandbox);
      evt = JSON.parse(fs.readFileSync('./test/fixtures/pull_payload.json'));
   });

   it('test callback adds pending jobs', (done) => {
      let nCalls = 0;
      let pr = evt.pull_request;
      let uri = `/repos/${pr.head.repo.owner.login}/${pr.head.repo.name}/statuses/${pr.head.sha}`;
      let testable = body => {
         nCalls += 1;
         if (nCalls === 2) { done(); }
         return body.state === 'pending';
      };
      scope.post(uri, testable)
           .twice()
           .reply(201, {});
      sandbox.spy(queue);
<<<<<<< HEAD
      eventCallback({payload: evt, event: 'pull_request'}).then(function() {
         expect(queue.pile.length).eq(2);  // Two jobs should have been added
         let data = queue.pile.pop().data;  // Last added
         let context = config.events.pull_request.checks;
         expect(data.sha).eq(pr.head.sha);  // Check head commit set
         expect(data.base).eq(pr.base.sha);  // Check base commit set
         expect(data.force).not.true;  // Check force is false (the previous job will save its results)
         expect(data.owner).eq(pr.head.repo.owner.login);  // Check repo owner set
         expect(data.repo).eq(pr.head.repo.name);  // Check repo name set
         expect(data.routine).eq(config['routines']['*']);  // Check routine

         expect(data.context.startsWith(context.pop())).true;
         sandbox.assert.calledTwice(queue.add);
         expect(queue.pile.pop().data.force).true;

         scope.isDone();
         done();
      });
=======
      eventCallback({payload: evt, event: 'pull_request'});
      expect(queue.pile.length).eq(2);  // Two jobs should have been added
      let data = queue.pile.pop().data;  // Last added
      let context = config.events.pull_request.checks;
      expect(data.sha).eq(pr.head.sha);  // Check head commit set
      expect(data.base).eq(pr.base.sha);  // Check base commit set
      expect(data.force).not.true;  // Check force is false (the previous job will save its results)
      expect(data.owner).eq(pr.head.repo.owner.login);  // Check repo owner set
      expect(data.repo).eq(pr.head.repo.name);  // Check repo name set

      expect(data.context.startsWith(context.pop())).true;
      sandbox.assert.calledTwice(queue.add);
      expect(queue.pile.pop().data.force).true;
>>>>>>> a95c0f01
   });

   it('test event type error', (done) => {
      sandbox.spy(queue);
      eventCallback({payload: evt, event: 'page_build'}).then(() => {
        done(new Error('Expected method to reject.'));
      })
      .catch((err) => {
         sandbox.assert.notCalled(queue.add);
         assert.instanceOf(err, TypeError);
         done();
      });
   });

   it('test fork', (done) => {
      sandbox.spy(queue);
      evt.pull_request.head.repo.owner.login = 'k1o0';
      let eventData = {payload: evt, event: 'pull_request'};
      eventCallback(eventData).then(() => {
        done(new Error('Expected method to reject.'));
      })
      .catch((err) => {
         sandbox.assert.notCalled(queue.add);
         assert.instanceOf(err, ReferenceError);
         done();
      });
   });

   it('test push event', (done) => {
      let pr = {
         ref: config.events.push.ref_ignore,  // Should ignore this ref
         head_commit: { id: SHA },
         before: evt.pull_request.base.sha,
         repository: evt.repository,
         installation: evt.installation
      };
      sandbox.spy(queue);
      eventCallback({payload: pr, event: 'push'}).then(function() {
         sandbox.assert.notCalled(queue.add);  // Should have been skipped
         done();
      });
   });

   afterEach(function () {
      queue.pile = [];
      sandbox.restore();
   });

   after(() => { nock.cleanAll(); });
});


/**
 * This tests the shields.io badge data request callback.  The badge data itself is tested by the
 * lib tests.  This tests the endpoint.
 */
describe('shields callback', () => {
   var scope;  // Our server mock
   var info;  // URI parameters

   before(function () {
      scope = nock('https://api.github.com');
      queue.process(async (_job, _done) => {});  // nop
      queue.pile = [];  // ensure queue is empty
      info = {
         repo: 'Hello-World',
         owner: 'Codertocat',
         branch: 'develop'
      };
   });

<<<<<<< HEAD
   after(function () {
      delete queue.process;
=======
   after(() => {
      nock.cleanAll();
>>>>>>> a95c0f01
      queue.pile = [];  // ensure queue is empty
   });

   it('expect coverage response', (done) => {
      // Set up response to GitHub API query
      // GET /repos/:owner/:repo/branches/:branch
      scope.get(`/repos/${info.owner}/${info.repo}/branches/${info.branch}`)
           .reply(200, {
              ref: `ref/heads/${info.branch}`,
              commit: {
                 sha: SHA
              }
           });

      request(srv)
         .get(`/coverage/${info.repo}/${info.branch}`)
         .expect('Content-Type', 'application/json')
         .expect(200)
         .end(function (err, res) {
            scope.done();
            if (err) return done(err);
            expect(res.body).deep.keys([
               'schemaVersion',
               'label',
               'message',
               'color'
            ]);
            done();
         });
   });

   it('expect errors', (done) => {
      // Set up response to GitHub API query
      scope.get(`/repos/${info.owner}/${info.repo}/branches/${info.branch}`).reply(404);

      request(srv)
         .get(`/coverage/${info.repo}/${info.branch}`)
         .expect(404)
         .end(function (err) {
            scope.done();
            if (err) return done(err);
            done();
         });
   });

   // In order for this to work we need to clear the routine defaults from the settings
   xit('expect context not found', done => {
      request(srv)
         .get(`/unknown/${info.repo}/${info.branch}`)
         .expect(404)
         .end(function (err) {
            scope.isDone();
            done(err);
         });
   });

   it('expect job forced', done => {
      // Set up response to GitHub API query
      // GET /repos/:owner/:repo/git/refs/heads/:branch
      scope.get(`/repos/${info.owner}/${info.repo}/commits/${SHA}`)
           .reply(200, {
              ref: `ref/heads/${SHA}`,
              sha: SHA
           });

      request(srv)
         .get(`/coverage/${info.repo}/${SHA}?force=1`)
         .expect('Content-Type', 'application/json')
         .expect(201)
         .end(function (err, res) {
            scope.done();
            if (err) return done(err);
            expect(res.body).deep.keys([
               'schemaVersion',
               'label',
               'message',
               'color'
            ]);
            expect(queue.pile.length).eq(1);
            done();
         });
   });

});


/**
 * This tests the logs endpoint.  When provided a SHA it should read a log file and return
 * it as HTML.
 */
describe('logs endpoint', () => {
   var stub;  // Our fs stub
   var logData;  // The text in our log
   var scope;  // Our server mock

   before(function () {
      const log_path = path.join(config.dataPath, 'reports', SHA);
      logData = ['hello world', 'foobar'];
      scope = nock('https://api.github.com');
      stub = sinon
         .stub(fs, 'readFile')
         .withArgs(path.join(log_path, `std_output-${SHA.substr(0,7)}.log`), 'utf8')
         .yieldsAsync(null, logData[0])
         .withArgs(path.join(log_path, 'test_output.log'), 'utf8')
         .yieldsAsync(null, logData[1]);
   });

   beforeEach(function () {
      scope.get(`/repos/${process.env.REPO_OWNER}/${process.env.REPO_NAME}/commits/${SHA}`)
           .reply(200, { sha: SHA });
   })

   it('expect HTML log', (done) => {
      request(srv)
         .get(`/${ENDPOINT}/${SHA}`)
         .expect(200)
         .end(function (err, res) {
            if (err) return done(err);
            expect(res.text).contains(logData[0]);
            expect(res.text).to.match(/^<html.*>.+<\/html>$/);
            done();
         });
   });

   it('expect type param', (done) => {
      request(srv)
         .get(`/${ENDPOINT}/${SHA}?type=logger`)
         .expect(200)
         .end(function (err, res) {
            if (err) return done(err);
            expect(res.text).contains(logData[1]);
            expect(res.text).to.match(/^<html.*>.+<\/html>$/);
            done();
         });
   });

   it('expect not found', (done) => {
      sinon.restore();
      request(srv)
         .get(`/${ENDPOINT}/${SHA}`)
         .expect(404)
         .end(function (err, res) {
            if (err) return done(err);
            expect(res.text).contains(`${SHA} not found`)
            done();
         });
   });

   afterEach(() => {
      nock.cleanAll();
   });

   after(() => {
      sinon.restore();
   });
});


/**
 * This tests the fetchCommit function.  When provided an incomplete SHA or branch name, it should
 * return the full commit hash.
 */
describe('fetchCommit', () => {
   var scope;  // Our server mock

   before(function () {
      scope = nock('https://api.github.com');
   });

   after(function () {
      nock.cleanAll();
   });

   it('expect full SHA from short id', (done) => {
      const id = SHA.slice(0, 7);
      scope.get(`/repos/${process.env.REPO_OWNER}/${process.env.REPO_NAME}/commits/${id}`)
         .reply(200, {sha: SHA});
      // Check full ID returned
      fetchCommit(id)
         .then(id => {
            expect(id).eq(SHA);
            scope.done();
            done();
         });
   });

   it('expect full SHA from branch and module', (done) => {
      const branch = 'develop';
      const repo = 'foobar';
      scope.get(`/repos/${process.env.REPO_OWNER}/${repo}/branches/${branch}`)
           .reply(200, {
              commit: {
                 sha: SHA
              }
           });
      // Check full ID returned
      fetchCommit(branch, true, repo)
         .then(id => {
            expect(id).eq(SHA);
            scope.done();
            done();
         });
   });

});


/**
 * This tests the logs/records endpoint.  When provided a SHA it should return the corresponding
 * JSON record.
 */
describe('records endpoint', () => {
   var scope;  // Our server mock

   before(function () {
      scope = nock('https://api.github.com');
      queue.process(async (_job, _done) => {})  // nop
   });

   after(function () {
      queue.pile = [];
      delete queue.process;
   });

   after(function () {
      nock.cleanAll();
   });


   it('expect JSON log', (done) => {
      scope.get(`/repos/${process.env.REPO_OWNER}/${process.env.REPO_NAME}/commits/${SHA}`)
           .reply(200, { sha: SHA });
      // Check JSON record returned
      request(srv)
         .get(`/${ENDPOINT}/records/${SHA}`)
         .expect(200)
         .expect('Content-Type', 'application/json')
         .end(function (err, res) {
            if (err) return done(err);
            const record = JSON.parse(res.text);
            expect(record.commit).eq(SHA);
            scope.done();
            done();
         });
   });

   it('expect works with short id', (done) => {
      const id = SHA.slice(0, 7);
      scope.get(`/repos/${process.env.REPO_OWNER}/${process.env.REPO_NAME}/commits/${id}`)
           .reply(200, { sha: SHA } );
      // Check JSON record returned
      request(srv)
         .get(`/${ENDPOINT}/records/${id}`)
         .expect(200)
         .expect('Content-Type', 'application/json')
         .end(function (err, res) {
            if (err) return done(err);
            const record = JSON.parse(res.text);
            expect(record.commit).eq(SHA);
            scope.done();
            done();
         });
   });

   it('expect 404 on missing', (done) => {
      const id = SHA.replace('2', '3');
      scope.get(`/repos/${process.env.REPO_OWNER}/${process.env.REPO_NAME}/commits/${id}`)
           .reply(404);
      // Check JSON record returned
      request(srv)
         .get(`/${ENDPOINT}/records/${id}`)
         .expect(404)
         .end(function (err, res) {
            if (err) return done(err);
            expect(res.text).contains('not found');
            scope.done();
            done();
         });
   });

   it('expect 500 on error', (done) => {
      const id = SHA.replace('2', '3');
      scope.get(`/repos/${process.env.REPO_OWNER}/${process.env.REPO_NAME}/commits/${id}`)
           .reply(500);
      // Check JSON record returned
      request(srv)
         .get(`/${ENDPOINT}/records/${id}`)
         .expect(500)
         .end(function (err, res) {
            if (err) return done(err);
            expect(res.text).contains('Failed');
            done();
         });
   });

   it('expect queued job data', (done) => {
      const id = SHA.replace('2', '3');
      scope.get(`/repos/${process.env.REPO_OWNER}/${process.env.REPO_NAME}/commits/${id}`)
           .reply(200, { sha: id } );
      queue.add( {sha: id, status: 'pending'} );
      // Check JSON record returned
      request(srv)
         .get(`/${ENDPOINT}/records/${id}`)
         .expect(200)
         .end(function (err, res) {
            if (err) return done(err);
            expect(res.text).contains('pending');
            done();
         });
   });

   it('expect works with branch and module', (done) => {
      const branch = 'develop';
      const repo = 'foobar';
      scope.get(`/repos/${process.env.REPO_OWNER}/${repo}/branches/${branch}`)
           .reply(200, {
              commit: {
                 sha: SHA
              }
           });
      // Check JSON record returned
      request(srv)
         .get(`/${ENDPOINT}/records/${branch}?module=${repo}`)
         .expect(200)
         .expect('Content-Type', 'application/json')
         .end(function (err, res) {
            if (err) return done(err);
            const record = JSON.parse(res.text);
            expect(record.commit).eq(SHA);
            scope.done();
            done();
         });
   });

});


/**
 * This tests the jobs endpoint.  This endpoint should return the jobs pile.
 */
describe('jobs endpoint', () => {

   before(function () {
      queue.process(async (_job, _done) => {})  // nop
   });

   after(function () {
      queue.pile = [];
      delete queue.process;
   });

   it('expect queue JSON', (done) => {
      queue.add({sha: SHA, status: 'pending', context: 'continuous-integration'});
      queue.add({sha: SHA, status: 'pending', context: 'coverage'});
      // Check JSON record returned
      request(srv)
         .get('/jobs')
         .expect(200)
         .expect('Content-Type', 'application/json')
         .end(function (err, res) {
            if (err) return done(err);
            const payload = JSON.parse(res.text);
            expect(payload.total).eq(2);
            expect(payload.pile[0].running).true;
            expect(payload.pile[1].running).false;
            expect(payload.pile[0]._child).undefined;
            done();
         });
   });
});


/**
 * This tests the coverage endpoint.  Directly accessing endpoint should return 403.
 */
describe('coverage endpoint', () => {

   before(function(done) {
      let reportsDir = path.join(config.dataPath, 'reports', SHA);
      fs.mkdir(reportsDir, { recursive: true }, async (err) => {
         if (err) throw err;
         await fs.writeFile(path.join(reportsDir, 'foobar.log'), '', (err) => { if (err) throw err; })
         await fs.writeFile(path.join(reportsDir, 'index.html'), '', (err) => { if (err) throw err; })
         done()
      });
   })

   it('expect root not found', (done) => {
      request(srv)
         .get(`/${ENDPOINT}/coverage/`)  // trailing slash essential
         .expect(404)
         .end(err => {
            err? done(err) : done();
         });
   });

   it('expect dir to be served', (done) => {
      request(srv)
         .get(`/${ENDPOINT}/coverage/${SHA}/`)  // trailing slash essential
         .expect(200)
         .end(function (err) {
            err? done(err) : done();
         });
   });

   after(done => {
      fs.rmdir(path.join(config.dataPath, 'reports'), {recursive: true}, err => {
         if (err) throw err;
         done()
      })

   })
});


/**
 * This tests the buildRoutine function.
 */
describe('running tests', () => {
   var sandbox;  // Sandbox for spying on queue
   var spawnStub;  // Main fileExec stub
   var execEvent;
   var job;

   before(() => {
      sandbox = sinon.createSandbox();
   });

   beforeEach(function () {
      spawnStub = sandbox.stub(cp, 'spawn');
      execEvent = new events.EventEmitter();
      execEvent.stdout = execEvent.stderr = new events.EventEmitter();
      execEvent.stdout.pipe = sandbox.spy();
      execEvent.exitCode = null; // NB: Must be set before another process is attached to Job
      job = {
         id: 123,
         data: {sha: SHA},
         done: () => {}
      };
   });

   it('expect default routine', fin => {
      // Create a job field with no routine field
      job.done = validate;
      let log = path.join(config.dataPath, 'reports', SHA, 'std_output-cabe27e.log');
      let tasks = config['routines']['*'].map(x => path.resolve(path.join(__dirname, '..', x)));
      spawnStub.callsFake(() => {
         setImmediate(() => { execEvent.emit('exit', 0, null); });
         setImmediate(() => { execEvent.emit('close', 0, null); });
         return execEvent;
      });
      buildRoutine(job);
      function validate(err) {
         for (let fn of tasks) {
            spawnStub.calledWith(fn, [SHA, config.repo, config.dataPath]);
         }
         expect(spawnStub.calledTwice).true;
         expect(err).undefined;
         expect(fs.existsSync(log)).true;
         fin();
      }
   });

   it('test missing file error', fin => {
      job.done = validate;

      // Raise a file not found error
      spawnStub.callsFake(() => {
         const err = new Error('ENOENT');
         err.code = 'ENOENT';
         err.path = config['routines']['*'][0];
         setImmediate(() => { execEvent.emit('error', err, null); });
         return execEvent;
      });
      sandbox.stub(fs.promises, 'writeFile');
      sandbox.stub(fs.promises, 'readFile').resolves('[]');
      buildRoutine(job).finally(fin);
      function validate(err) {
         expect(spawnStub.calledOnce).true;
         expect(err.message).matches(/File ".*?" not found/);
      }
   });

   it('runtests parses MATLAB error', (fin) => {
      var err;
      const errmsg = 'Error in MATLAB_function line 23';
      job.done = (e) => { err = e; };

      // Exit with a MATLAB error
      spawnStub.callsFake(() => {
         setImmediate(() => { execEvent.stderr.emit('data', errmsg) });
         setImmediate(() => { execEvent.emit('exit', 1, null); });
         setImmediate(() => { execEvent.emit('close', 1, null); });
         return execEvent;
      });
      sandbox.stub(fs.promises, 'readFile').resolves('[]');
      sandbox.stub(fs.promises, 'writeFile').callsFake((db_path, rec) => {
         expect(db_path).eq(config.dbFile);
         expect(rec).contains(errmsg);
         expect(spawnStub.calledOnce).true;
         expect(err.message).to.have.string(errmsg);
         fin();
      })
      buildRoutine(job);
   });

   it('runtests parses Python error', (fin) => {
      var err;
      job.done = (e) => { err = e; };

      // Exit with a Python error
      spawnStub.callsFake(() => {
         setImmediate(() => { execEvent.stderr.emit('data', stdErr) });
         setImmediate(() => { execEvent.emit('exit', 1, null); });
         setImmediate(() => { execEvent.emit('close', 1, null); });
         return execEvent;
      });
      sandbox.stub(fs.promises, 'readFile').resolves('[]');
      sandbox.stub(fs.promises, 'writeFile').callsFake((db_path, rec) => {
         expect(db_path).eq(config.dbFile);
         let errmsg = 'FileNotFoundError: Invalid data root folder ';
         expect(rec).contains(errmsg);
         expect(spawnStub.calledOnce).true;
         expect(err.message).to.have.string(errmsg);
         fin();
      })
      buildRoutine(job);
   });

   it('should open and close log', fin => {
      const logSpy = {
         close: sandbox.stub(),
         on: () => {}
      }
      sandbox.stub(fs, 'createWriteStream').returns(logSpy);
      sandbox.stub(fs, 'mkdir');
      logSpy.close.callsFake(fin);
      spawnStub.callsFake(() => {
         setImmediate(() => { execEvent.emit('exit', 0, null); });
         setImmediate(() => { execEvent.emit('close', 0, null); });
         return execEvent;
      });
      buildRoutine(job);
   });

   it('expect loads test record', fin => {
      queue.process(buildRoutine);
      queue.on('error', _ => {});
      function validate (err, job) {
         expect(err).undefined;
         expect(job._child).eq(execEvent);
         expect(job.data.status).eq('failure');
         expect(job.data.coverage).approximately(22.1969, 0.001);
         fin();
      }
      sandbox.stub(queue._events, 'finish').value([validate]);
      spawnStub.callsFake(() => {
         setImmediate(() => {
            execEvent.emit('exit', 0, null);
            execEvent.exitCode = 0;
         });
         setImmediate(() => { execEvent.emit('close', 0, null); });
         return execEvent;
      });
      queue.add({sha: SHA})
   });

   afterEach(function (done) {
      queue.pile = [];
      delete queue.process;
      sandbox.verifyAndRestore();
      const logDir = path.join(config.dataPath, 'reports');
      fs.rmdir(logDir, {recursive: true}, err => {
         if (err) throw err;
         done()
      });
   });

});


/**
 * This tests the srv github endpoint.
 * @todo Check for log close on exit
 */
describe('srv github/', () => {
   var scope;  // Our server mock
   var spy;  // Token AppAuth spy

   beforeEach(async function() {
      // Mock for App.installationAccessToken
      spy = await mockToken();
      scope = nock('https://api.github.com', {
         reqheaders: {
            accept: 'application/vnd.github.machine-man-preview+json',
         }
      });
   });

   it('expect skipped', (done) => {
      request(srv)
         .post(`/github`)  // trailing slash essential
         .set({'X-GitHub-Event': 'issues'})
         .end(function (err) {
            expect(spy.called).false;
            err ? done(err) : done();
         });
   });

   it('expect error caught', (done) => {
      request(srv)
         .post(`/github`)  // trailing slash essential
         .set({
            'X-GitHub-Event': 'check_suite',
            'x-github-hook-installation-target-id': process.env.GITHUB_APP_IDENTIFIER,
            'X-Hub-Signature': {'sha': null},
            'X-GitHub-Delivery': '72d3162e-cc78-11e3-81ab-4c9367dc0958'
         })
         .end(function (err) {
            expect(err).is.null;  // Should have caught error
            done()
         });
   });

   /**
    * This is already covered by the setAccessToken test...
    */
   it('expect token set', (done) => {
      // Although the blob signature won't match, we can at least test that setAccessToken was called
      request(srv)
         .post(`/github`)  // trailing slash essential
         .set({
            'X-GitHub-Event': 'push',
            'x-github-hook-installation-target-id': process.env.GITHUB_APP_IDENTIFIER,
            'X-Hub-Signature': {'sha': SHA},
            'X-GitHub-Delivery': '72d3162e-cc78-11e3-81ab-4c9367dc0958'
         })
         .end(function (err) {
            expect(scope.pendingMocks().length).lt(2);  // setAccessToken was called
            err ? done(err) : done();
         });
   });

   afterEach(function () {
      nock.cleanAll()
   });

   afterEach(function () {
      spy.restore();
      nock.cleanAll();
   });

});


/**
 * This tests the callback for the job finish event.  Here the status should be updated depending
 * on the job data.  If the done callback resolves with an error, the state should be error,
 * regardless of job data.
 */
describe('queue finish callback', () => {
   var scope;  // Our server mock
   var spy;  // A spy for authentication

   before(async function() {
      scope = nock('https://api.github.com');
      spy = await mockToken();
   });

   it('test error handling', (done) => {
      queue.process(async (job) => { job.done(new Error('foobar')); })  // Raise error
      queue.on('error', _ => {});  // Error to be handles in finish callback
      const data = {
         sha: SHA,
         skipPost: false,
         context: 'coverage',
         status: 'success',
      };
      const uri = `/repos/${process.env.REPO_OWNER}/${process.env.REPO_NAME}/statuses/${data['sha']}`;
      const requestBodyMatcher = (body) => {
         expect(body.state).eq('error');
         expect(body.description).eq('foobar');
         expect(body.context).eq(data['context']);
         expect(body.target_url).empty;  // URL empty on errors
         done();
         return queue.pile.length === 0;
      };
      scope.post(uri, requestBodyMatcher).reply(201);
      queue.add(data);  // Create new job to process
   });

   after(function() {
      delete queue.process;
      nock.cleanAll();
      spy.restore();
   });
});<|MERGE_RESOLUTION|>--- conflicted
+++ resolved
@@ -10,12 +10,7 @@
 const appAuth = require("@octokit/auth-app");
 
 const APIError = require('../lib').APIError;
-<<<<<<< HEAD
 const { updateStatus, setAccessToken, eventCallback, srv, fetchCommit, buildRoutine} = require('../serve');
-=======
-const { updateStatus, setAccessToken, eventCallback, srv, prepareEnv, runTests, fetchCommit} =
-   require('../serve');
->>>>>>> a95c0f01
 const queue = require('../lib').queue;
 const config = require('../config/config').settings;
 const { stdErr, token } = require('./fixtures/static');
@@ -166,15 +161,11 @@
       });
    });
 
-<<<<<<< HEAD
-   after(function(done) {
-=======
    afterEach(() => {
       nock.cleanAll();
    });
 
    after(async function() {
->>>>>>> a95c0f01
       clock.restore();
       resetToken().then(done);
    })
@@ -303,7 +294,6 @@
            .twice()
            .reply(201, {});
       sandbox.spy(queue);
-<<<<<<< HEAD
       eventCallback({payload: evt, event: 'pull_request'}).then(function() {
          expect(queue.pile.length).eq(2);  // Two jobs should have been added
          let data = queue.pile.pop().data;  // Last added
@@ -322,21 +312,6 @@
          scope.isDone();
          done();
       });
-=======
-      eventCallback({payload: evt, event: 'pull_request'});
-      expect(queue.pile.length).eq(2);  // Two jobs should have been added
-      let data = queue.pile.pop().data;  // Last added
-      let context = config.events.pull_request.checks;
-      expect(data.sha).eq(pr.head.sha);  // Check head commit set
-      expect(data.base).eq(pr.base.sha);  // Check base commit set
-      expect(data.force).not.true;  // Check force is false (the previous job will save its results)
-      expect(data.owner).eq(pr.head.repo.owner.login);  // Check repo owner set
-      expect(data.repo).eq(pr.head.repo.name);  // Check repo name set
-
-      expect(data.context.startsWith(context.pop())).true;
-      sandbox.assert.calledTwice(queue.add);
-      expect(queue.pile.pop().data.force).true;
->>>>>>> a95c0f01
    });
 
    it('test event type error', (done) => {
@@ -408,13 +383,9 @@
       };
    });
 
-<<<<<<< HEAD
    after(function () {
       delete queue.process;
-=======
-   after(() => {
       nock.cleanAll();
->>>>>>> a95c0f01
       queue.pile = [];  // ensure queue is empty
    });
 
