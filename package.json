{
  "name": "lab-ci",
  "version": "3.1.0",
  "description": "A small set of modules written in Node.js for running automated tests of MATLAB and Python code in response to GitHub events.  Also submits code coverage to the Coveralls API.",
  "main": "main.js",
  "scripts": {
    "test": "mocha -r dotenv/config ./test",
    "coverage": "nyc npm run test",
    "start": "node -r dotenv/config main.js"
  },
  "repository": {
    "type": "git",
    "url": "git+https://github.com/cortex-lab/matlab-ci.git"
  },
  "keywords": [],
  "author": "Miles Wells",
  "license": "ISC",
  "bugs": {
    "url": "https://github.com/cortex-lab/matlab-ci/issues"
  },
  "homepage": "https://github.com/cortex-lab/matlab-ci#readme",
  "dependencies": {
    "@octokit/auth-app": "^2.10.2",
    "@octokit/request": "^5.4.9",
    "debug": "^4.3.1",
    "dotenv": "^8.2.0",
    "express": "^4.17.1",
    "github-webhook-handler": "^1.0.0",
<<<<<<< HEAD
    "localtunnel": "^2.0.2",
    "shelljs": "^0.8.4",
=======
    "localtunnel": "^2.0.1",
    "shelljs": "^0.8.5",
>>>>>>> 04469c25
    "tree-kill": "^1.2.2",
    "xml2js": "^0.4.23"
  },
  "devDependencies": {
    "chai": "^4.2.0",
    "mocha": "^9.1.3",
    "nock": "^13.0.4",
    "sinon": "^9.2.1",
    "supertest": "^6.0.1",
    "nyc": "^15.1.0"
  },
  "engines": {
    "node": ">=12.19.0"
  }
}<|MERGE_RESOLUTION|>--- conflicted
+++ resolved
@@ -26,13 +26,8 @@
     "dotenv": "^8.2.0",
     "express": "^4.17.1",
     "github-webhook-handler": "^1.0.0",
-<<<<<<< HEAD
     "localtunnel": "^2.0.2",
-    "shelljs": "^0.8.4",
-=======
-    "localtunnel": "^2.0.1",
     "shelljs": "^0.8.5",
->>>>>>> 04469c25
     "tree-kill": "^1.2.2",
     "xml2js": "^0.4.23"
   },
